--- conflicted
+++ resolved
@@ -1,11 +1,6 @@
 [project]
 name = "cabaret"
-<<<<<<< HEAD
-version = "0.0.3"
-description = "cabaret"
-=======
 version = "0.0.4"
->>>>>>> 62f22735
 authors = [
   {name = "Peter Pedersen"},
   {name = "Lionel Garcia"},
